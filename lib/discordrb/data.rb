# frozen_string_literal: true

# These classes hold relevant Discord data, such as messages or channels.

require 'ostruct'
require 'discordrb/permissions'
require 'discordrb/errors'
require 'discordrb/api'
require 'discordrb/api/channel'
require 'discordrb/api/server'
require 'discordrb/api/invite'
require 'discordrb/api/user'
require 'discordrb/webhooks/embeds'
require 'time'
require 'base64'

# Discordrb module
module Discordrb
  # The unix timestamp Discord IDs are based on
  DISCORD_EPOCH = 1_420_070_400_000

  # Compares two objects based on IDs - either the objects' IDs are equal, or one object is equal to the other's ID.
  def self.id_compare(one_id, other)
    other.respond_to?(:resolve_id) ? (one_id.resolve_id == other.resolve_id) : (one_id == other)
  end

  # The maximum length a Discord message can have
  CHARACTER_LIMIT = 2000

  # Splits a message into chunks of 2000 characters. Attempts to split by lines if possible.
  # @param msg [String] The message to split.
  # @return [Array<String>] the message split into chunks
  def self.split_message(msg)
    # If the messages is empty, return an empty array
    return [] if msg.empty?

    # Split the message into lines
    lines = msg.lines

    # Turn the message into a "triangle" of consecutively longer slices, for example the array [1,2,3,4] would become
    # [
    #  [1],
    #  [1, 2],
    #  [1, 2, 3],
    #  [1, 2, 3, 4]
    # ]
    tri = [*0..(lines.length - 1)].map { |i| lines.combination(i + 1).first }

    # Join the individual elements together to get an array of strings with consecutively more lines
    joined = tri.map(&:join)

    # Find the largest element that is still below the character limit, or if none such element exists return the first
    ideal = joined.max_by { |e| e.length > CHARACTER_LIMIT ? -1 : e.length }

    # If it's still larger than the character limit (none was smaller than it) split it into slices with the length
    # being the character limit, otherwise just return an array with one element
    ideal_ary = ideal.length > CHARACTER_LIMIT ? ideal.chars.each_slice(CHARACTER_LIMIT).map(&:join) : [ideal]

    # Slice off the ideal part and strip newlines
    rest = msg[ideal.length..-1].strip

    # If none remains, return an empty array -> we're done
    return [] unless rest

    # Otherwise, call the method recursively to split the rest of the string and add it onto the ideal array
    ideal_ary + split_message(rest)
  end

  # Mixin for objects that have IDs
  module IDObject
    # @return [Integer] the ID which uniquely identifies this object across Discord.
    attr_reader :id
    alias_method :resolve_id, :id

    # ID based comparison
    def ==(other)
      Discordrb.id_compare(@id, other)
    end

    # Estimates the time this object was generated on based on the beginning of the ID. This is fairly accurate but
    # shouldn't be relied on as Discord might change its algorithm at any time
    # @return [Time] when this object was created at
    def creation_time
      # Milliseconds
      ms = (@id >> 22) + DISCORD_EPOCH
      Time.at(ms / 1000.0)
    end
  end

  # Mixin for the attributes users should have
  module UserAttributes
    # @return [String] this user's username
    attr_reader :username
    alias_method :name, :username

    # @return [String] this user's discriminator which is used internally to identify users with identical usernames.
    attr_reader :discriminator
    alias_method :discrim, :discriminator
    alias_method :tag, :discriminator
    alias_method :discord_tag, :discriminator

    # @return [true, false] whether this user is a Discord bot account
    attr_reader :bot_account
    alias_method :bot_account?, :bot_account

    # @return [String] the ID of this user's current avatar, can be used to generate an avatar URL.
    # @see #avatar_url
    attr_accessor :avatar_id

    # Utility function to mention users in messages
    # @return [String] the mention code in the form of <@id>
    def mention
      "<@#{@id}>"
    end

    # Utility function to get Discord's distinct representation of a user, i. e. username + discriminator
    # @return [String] distinct representation of user
    def distinct
      "#{@username}##{@discriminator}"
    end

    # Utility function to get a user's avatar URL.
    # @return [String] the URL to the avatar image.
    def avatar_url
      API::User.avatar_url(@id, @avatar_id)
    end
  end

  # User on Discord, including internal data like discriminators
  class User
    include IDObject
    include UserAttributes

    # @!attribute [r] status
    #   @return [Symbol] the current online status of the user (`:online`, `:offline` or `:idle`)
    attr_accessor :status

    # @!attribute [r] game
    #   @return [String, nil] the game the user is currently playing, or `nil` if none is being played.
    attr_accessor :game

    def initialize(data, bot)
      @bot = bot

      @username = data['username']
      @id = data['id'].to_i
      @discriminator = data['discriminator']
      @avatar_id = data['avatar']
      @roles = {}

      @bot_account = false
      @bot_account = true if data['bot']

      @status = :offline
    end

    # Get a user's PM channel or send them a PM
    # @overload pm
    #   Creates a private message channel for this user or returns an existing one if it already exists
    #   @return [Channel] the PM channel to this user.
    # @overload pm(content)
    #   Sends a private to this user.
    #   @param content [String] The content to send.
    #   @return [Message] the message sent to this user.
    def pm(content = nil)
      if content
        # Recursively call pm to get the channel, then send a message to it
        channel = pm
        channel.send_message(content)
      else
        # If no message was specified, return the PM channel
        @bot.pm_channel(@id)
      end
    end

    alias_method :dm, :pm

    # Send the user a file.
    # @param file [File] The file to send to the user
    # @param caption [String] The caption of the file being sent
    # @return [Message] the message sent to this user.
    def send_file(file, caption = nil)
      pm.send_file(file, caption: caption)
    end

    # Set the user's name
    # @note for internal use only
    # @!visibility private
    def update_username(username)
      @username = username
    end

    # Add an await for a message from this user. Specifically, this adds a global await for a MessageEvent with this
    # user's ID as a :from attribute.
    # @see Bot#add_await
    def await(key, attributes = {}, &block)
      @bot.add_await(key, Discordrb::Events::MessageEvent, { from: @id }.merge(attributes), &block)
    end

    # Gets the member this user is on a server
    # @param server [Server] The server to get the member for
    # @return [Member] this user as a member on a particular server
    def on(server)
      id = server.resolve_id
      @bot.server(id).member(@id)
    end

    # Is the user the bot?
    # @return [true, false] whether this user is the bot
    def current_bot?
      @bot.profile.id == @id
    end

    # @return [true, false] whether this user is a fake user for a webhook message
    def webhook?
      @discriminator == Message::ZERO_DISCRIM
    end

    [:offline, :idle, :online].each do |e|
      define_method(e.to_s + '?') do
        @status.to_sym == e
      end
    end

    # The inspect method is overwritten to give more useful output
    def inspect
      "<User username=#{@username} id=#{@id} discriminator=#{@discriminator}>"
    end
  end

  # OAuth Application information
  class Application
    include IDObject

    # @return [String] the application name
    attr_reader :name

    # @return [String] the application description
    attr_reader :description

    # @return [Array<String>] the applications origins permitted to use RPC
    attr_reader :rpc_origins

    # @return [Integer]
    attr_reader :flags

    # Gets the user object of the owner. May be limited to username, discriminator,
    # ID and avatar if the bot cannot reach the owner.
    # @return [User] the user object of the owner
    attr_reader :owner

    def initialize(data, bot)
      @bot = bot

      @name = data['name']
      @id = data['id'].to_i
      @description = data['description']
      @icon_id = data['icon']
      @rpc_origins = data['rpc_origins']
      @flags = data['flags']
      @owner = @bot.ensure_user(data['owner'])
    end

    # Utility function to get a application's icon URL.
    # @return [String, nil] the URL to the icon image (nil if no image is set).
    def icon_url
      return nil if @icon_id.nil?
      API.app_icon_url(@id, @icon_id)
    end

    # The inspect method is overwritten to give more useful output
    def inspect
      "<Application name=#{@name} id=#{@id}>"
    end
  end

  # Mixin for the attributes members and private members should have
  module MemberAttributes
    # @return [Time] when this member joined the server.
    attr_reader :joined_at

    # @return [String, nil] the nickname this member has, or nil if it has none.
    attr_reader :nick
    alias_method :nickname, :nick

    # @return [Array<Role>] the roles this member has.
    attr_reader :roles

    # @return [Server] the server this member is on.
    attr_reader :server
  end

  # Mixin to calculate resulting permissions from overrides etc.
  module PermissionCalculator
    # Checks whether this user can do the particular action, regardless of whether it has the permission defined,
    # through for example being the server owner or having the Manage Roles permission
    # @param action [Symbol] The permission that should be checked. See also {Permissions::Flags} for a list.
    # @param channel [Channel, nil] If channel overrides should be checked too, this channel specifies where the overrides should be checked.
    # @example Check if the bot can send messages to a specific channel in a server.
    #   bot_profile = bot.profile.on(event.server)
    #   can_send_messages = bot_profile.permission?(:send_messages, channel)
    # @return [true, false] whether or not this user has the permission.
    def permission?(action, channel = nil)
      # If the member is the server owner, it irrevocably has all permissions.
      return true if owner?

      # First, check whether the user has Manage Roles defined.
      # (Coincidentally, Manage Permissions is the same permission as Manage Roles, and a
      # Manage Permissions deny overwrite will override Manage Roles, so we can just check for
      # Manage Roles once and call it a day.)
      return true if defined_permission?(:administrator, channel)

      # Otherwise, defer to defined_permission
      defined_permission?(action, channel)
    end

    # Checks whether this user has a particular permission defined (i. e. not implicit, through for example
    # Manage Roles)
    # @param action [Symbol] The permission that should be checked. See also {Permissions::Flags} for a list.
    # @param channel [Channel, nil] If channel overrides should be checked too, this channel specifies where the overrides should be checked.
    # @example Check if a member has the Manage Channels permission defined in the server.
    #   has_manage_channels = member.defined_permission?(:manage_channels)
    # @return [true, false] whether or not this user has the permission defined.
    def defined_permission?(action, channel = nil)
      # Get the permission the user's roles have
      role_permission = defined_role_permission?(action, channel)

      # Once we have checked the role permission, we have to check the channel overrides for the
      # specific user
      user_specific_override = permission_overwrite(action, channel, id) # Use the ID reader as members have no ID instance variable

      # Merge the two permissions - if an override is defined, it has to be allow, otherwise we only care about the role
      return role_permission unless user_specific_override
      user_specific_override == :allow
    end

    # Define methods for querying permissions
    Discordrb::Permissions::Flags.each_value do |flag|
      define_method "can_#{flag}?" do |channel = nil|
        permission? flag, channel
      end
    end

    alias_method :can_administrate?, :can_administrator?

    private

    def defined_role_permission?(action, channel)
      # For each role, check if
      #   (1) the channel explicitly allows or permits an action for the role and
      #   (2) if the user is allowed to do the action if the channel doesn't specify
      @roles.reduce(false) do |can_act, role|
        # Get the override defined for the role on the channel
        channel_allow = permission_overwrite(action, channel, role.id)
        can_act = if channel_allow
                    # If the channel has an override, check whether it is an allow - if yes,
                    # the user can act, if not, it can't
                    channel_allow == :allow
                  else
                    # Otherwise defer to the role
                    role.permissions.instance_variable_get("@#{action}") || can_act
                  end
        can_act
      end
    end

    def permission_overwrite(action, channel, id)
      # If no overwrites are defined, or no channel is set, no overwrite will be present
      return nil unless channel && channel.permission_overwrites[id]

      # Otherwise, check the allow and deny objects
      allow = channel.permission_overwrites[id].allow
      deny = channel.permission_overwrites[id].deny
      if allow.instance_variable_get("@#{action}")
        :allow
      elsif deny.instance_variable_get("@#{action}")
        :deny
      end

      # If there's no variable defined, nil will implicitly be returned
    end
  end

  # A voice state represents the state of a member's connection to a voice channel. It includes data like the voice
  # channel the member is connected to and mute/deaf flags.
  class VoiceState
    # @return [Integer] the ID of the user whose voice state is represented by this object.
    attr_reader :user_id

    # @return [true, false] whether this voice state's member is muted server-wide.
    attr_reader :mute

    # @return [true, false] whether this voice state's member is deafened server-wide.
    attr_reader :deaf

    # @return [true, false] whether this voice state's member has muted themselves.
    attr_reader :self_mute

    # @return [true, false] whether this voice state's member has deafened themselves.
    attr_reader :self_deaf

    # @return [Channel] the voice channel this voice state's member is in.
    attr_reader :voice_channel

    # @!visibility private
    def initialize(user_id)
      @user_id = user_id
    end

    # Update this voice state with new data from Discord
    # @note For internal use only.
    # @!visibility private
    def update(channel, mute, deaf, self_mute, self_deaf)
      @voice_channel = channel
      @mute = mute
      @deaf = deaf
      @self_mute = self_mute
      @self_deaf = self_deaf
    end
  end

  # A member is a user on a server. It differs from regular users in that it has roles, voice statuses and things like
  # that.
  class Member < DelegateClass(User)
    # @return [true, false] whether this member is muted server-wide.
    def mute
      voice_state_attribute(:mute)
    end

    # @return [true, false] whether this member is deafened server-wide.
    def deaf
      voice_state_attribute(:deaf)
    end

    # @return [true, false] whether this member has muted themselves.
    def self_mute
      voice_state_attribute(:self_mute)
    end

    # @return [true, false] whether this member has deafened themselves.
    def self_deaf
      voice_state_attribute(:self_deaf)
    end

    # @return [Channel] the voice channel this member is in.
    def voice_channel
      voice_state_attribute(:voice_channel)
    end

    alias_method :muted?, :mute
    alias_method :deafened?, :deaf
    alias_method :self_muted?, :self_mute
    alias_method :self_deafened?, :self_deaf

    include MemberAttributes

    # @!visibility private
    def initialize(data, server, bot)
      @bot = bot

      @user = bot.ensure_user(data['user'])
      super @user # Initialize the delegate class

      # Somehow, Discord doesn't send the server ID in the standard member format...
      raise ArgumentError, 'Cannot create a member without any information about the server!' if server.nil? && data['guild_id'].nil?
      @server = server || bot.server(data['guild_id'].to_i)

      # Initialize the roles by getting the roles from the server one-by-one
      update_roles(data['roles'])

      @nick = data['nick']
      @joined_at = data['joined_at'] ? Time.parse(data['joined_at']) : nil
    end

    # @return [true, false] whether this member is the server owner.
    def owner?
      @server.owner == self
    end

    # @param role [Role, Integer, #resolve_id] the role to check or its ID.
    # @return [true, false] whether this member has the specified role.
    def role?(role)
      role = role.resolve_id
      @roles.any? { |e| e.id == role }
    end

    # Bulk sets a member's roles.
    # @param role [Role, Array<Role>] The role(s) to set.
    def roles=(role)
      role_ids = role_id_array(role)
      API::Server.update_member(@bot.token, @server.id, @user.id, roles: role_ids)
    end

    # Adds and removes roles from a member.
    # @param add [Role, Array<Role>] The role(s) to add.
    # @param remove [Role, Array<Role>] The role(s) to remove.
    # @example Remove the 'Member' role from a user, and add the 'Muted' role to them.
    #   to_add = server.roles.find {|role| role.name == 'Muted'}
    #   to_remove = server.roles.find {|role| role.name == 'Member'}
    #   member.modify_roles(to_add, to_remove)
    def modify_roles(add, remove)
      add_role_ids = role_id_array(add)
      remove_role_ids = role_id_array(remove)
      old_role_ids = @roles.map(&:id)
      new_role_ids = (old_role_ids - remove_role_ids + add_role_ids).uniq

      API::Server.update_member(@bot.token, @server.id, @user.id, roles: new_role_ids)
    end

    # Adds one or more roles to this member.
    # @param role [Role, Array<Role>] The role(s) to add.
    def add_role(role)
      role_ids = role_id_array(role)
      old_role_ids = @roles.map(&:id)
      new_role_ids = (old_role_ids + role_ids).uniq

      API::Server.update_member(@bot.token, @server.id, @user.id, roles: new_role_ids)
    end

    # Removes one or more roles from this member.
    # @param role [Role, Array<Role>] The role(s) to remove.
    def remove_role(role)
      old_role_ids = @roles.map(&:id)
      role_ids = role_id_array(role)
      new_role_ids = old_role_ids.reject { |i| role_ids.include?(i) }

      API::Server.update_member(@bot.token, @server.id, @user.id, roles: new_role_ids)
    end

    # Server deafens this member.
    def server_deafen
      API::Server.update_member(@bot.token, @server.id, @user.id, deaf: true)
    end

    # Server undeafens this member.
    def server_undeafen
      API::Server.update_member(@bot.token, @server.id, @user.id, deaf: false)
    end

    # Server mutes this member.
    def server_mute
      API::Server.update_member(@bot.token, @server.id, @user.id, mute: true)
    end

    # Server unmutes this member.
    def server_unmute
      API::Server.update_member(@bot.token, @server.id, @user.id, mute: false)
    end

    # Sets or resets this member's nickname. Requires the Change Nickname permission for the bot itself and Manage
    # Nicknames for other users.
    # @param nick [String, nil] The string to set the nickname to, or nil if it should be reset.
    def nick=(nick)
      # Discord uses the empty string to signify 'no nickname' so we convert nil into that
      nick ||= ''

      if @user.current_bot?
        API::User.change_own_nickname(@bot.token, @server.id, nick)
      else
        API::Server.update_member(@bot.token, @server.id, @user.id, nick: nick)
      end
    end

    alias_method :nickname=, :nick=

    # @return [String] the name the user displays as (nickname if they have one, username otherwise)
    def display_name
      nickname || username
    end

    # Update this member's roles
    # @note For internal use only.
    # @!visibility private
    def update_roles(roles)
      @roles = roles.map do |role|
        role.is_a?(Role) ? role : @server.role(role.to_i)
      end
    end

    # Update this member's nick
    # @note For internal use only.
    # @!visibility private
    def update_nick(nick)
      @nick = nick
    end

    include PermissionCalculator

    # Overwriting inspect for debug purposes
    def inspect
      "<Member user=#{@user.inspect} server=#{@server.inspect} joined_at=#{@joined_at} roles=#{@roles.inspect} voice_channel=#{@voice_channel.inspect} mute=#{@mute} deaf=#{@deaf} self_mute=#{@self_mute} self_deaf=#{@self_deaf}>"
    end

    private

    # Utility method to get a list of role IDs from one role or an array of roles
    def role_id_array(role)
      if role.is_a? Array
        role.map(&:resolve_id)
      else
        [role.resolve_id]
      end
    end

    # Utility method to get data out of this member's voice state
    def voice_state_attribute(name)
      voice_state = @server.voice_states[@user.id]
      voice_state.send name if voice_state
    end
  end

  # Recipients are members on private channels - they exist for completeness purposes, but all
  # the attributes will be empty.
  class Recipient < DelegateClass(User)
    include MemberAttributes

    # @return [Channel] the private channel this recipient is the recipient of.
    attr_reader :channel

    # @!visibility private
    def initialize(user, channel, bot)
      @bot = bot
      @channel = channel
      raise ArgumentError, 'Tried to create a recipient for a public channel!' unless @channel.private?

      @user = user
      super @user

      # Member attributes
      @mute = @deaf = @self_mute = @self_deaf = false
      @voice_channel = nil
      @server = nil
      @roles = []
      @joined_at = @channel.creation_time
    end

    # Overwriting inspect for debug purposes
    def inspect
      "<Recipient user=#{@user.inspect} channel=#{@channel.inspect}>"
    end
  end

  # This class is a special variant of User that represents the bot's user profile (things like own username and the avatar).
  # It can be accessed using {Bot#profile}.
  class Profile < User
    def initialize(data, bot)
      super(data, bot)
    end

    # Whether or not the user is the bot. The Profile can only ever be the bot user, so this always returns true.
    # @return [true]
    def current_bot?
      true
    end

    # Sets the bot's username.
    # @param username [String] The new username.
    def username=(username)
      update_profile_data(username: username)
    end

    alias_method :name=, :username=

    # Changes the bot's avatar.
    # @param avatar [String, #read] A JPG file to be used as the avatar, either
    #  something readable (e. g. File Object) or as a data URL.
    def avatar=(avatar)
      if avatar.respond_to? :read
        # Set the file to binary mode if supported, so we don't get problems with Windows
        avatar.binmode if avatar.respond_to?(:binmode)

        avatar_string = 'data:image/jpg;base64,'
        avatar_string += Base64.strict_encode64(avatar.read)
        update_profile_data(avatar: avatar_string)
      else
        update_profile_data(avatar: avatar)
      end
    end

    # Updates the cached profile data with the new one.
    # @note For internal use only.
    # @!visibility private
    def update_data(new_data)
      @username = new_data[:username] || @username
      @avatar_id = new_data[:avatar_id] || @avatar_id
    end

    # Sets the user status setting to Online.
    # @note Only usable on User accounts.
    def online
      update_profile_status_setting('online')
    end

    # Sets the user status setting to Idle.
    # @note Only usable on User accounts.
    def idle
      update_profile_status_setting('idle')
    end

    # Sets the user status setting to Do Not Disturb.
    # @note Only usable on User accounts.
    def dnd
      update_profile_status_setting('dnd')
    end

    alias_method(:busy, :dnd)

    # Sets the user status setting to Invisible.
    # @note Only usable on User accounts.
    def invisible
      update_profile_status_setting('invisible')
    end

    # The inspect method is overwritten to give more useful output
    def inspect
      "<Profile user=#{super}>"
    end

    private

    # Internal handler for updating the user's status setting
    def update_profile_status_setting(status)
      API::User.change_status_setting(@bot.token, status)
    end

    def update_profile_data(new_data)
      API::User.update_profile(@bot.token,
                               nil, nil,
                               new_data[:username] || @username,
                               new_data.key?(:avatar) ? new_data[:avatar] : @avatar_id)
      update_data(new_data)
    end
  end

  # A Discord role that contains permissions and applies to certain users
  class Role
    include IDObject

    # @return [Permissions] this role's permissions.
    attr_reader :permissions

    # @return [String] this role's name ("new role" if it hasn't been changed)
    attr_reader :name

    # @return [true, false] whether or not this role should be displayed separately from other users
    attr_reader :hoist

    # @return [true, false] whether this role can be mentioned using a role mention
    attr_reader :mentionable
    alias_method :mentionable?, :mentionable

    # @return [ColourRGB] the role colour
    attr_reader :colour
    alias_method :color, :colour

    # @return [Integer] the position of this role in the hierarchy
    attr_reader :position

    # This class is used internally as a wrapper to a Role object that allows easy writing of permission data.
    class RoleWriter
      # @!visibility private
      def initialize(role, token)
        @role = role
        @token = token
      end

      # Write the specified permission data to the role, without updating the permission cache
      # @param bits [Integer] The packed permissions to write.
      def write(bits)
        @role.send(:packed=, bits, false)
      end

      # The inspect method is overridden, in this case to prevent the token being leaked
      def inspect
        "<RoleWriter role=#{@role} token=...>"
      end
    end

    # @!visibility private
    def initialize(data, bot, server = nil)
      @bot = bot
      @server = server
      @permissions = Permissions.new(data['permissions'], RoleWriter.new(self, @bot.token))
      @name = data['name']
      @id = data['id'].to_i

      @position = data['position']

      @hoist = data['hoist']
      @mentionable = data['mentionable']

      @colour = ColourRGB.new(data['color'])
    end

    # @return [String] a string that will mention this role, if it is mentionable.
    def mention
      "<@&#{@id}>"
    end

    # @return [Array<Member>] an array of members who have this role.
    # @note This requests a member chunk if it hasn't for the server before, which may be slow initially
    def members
      @server.members.select { |m| m.role? role }
    end

    alias_method :users, :members

    # Updates the data cache from another Role object
    # @note For internal use only
    # @!visibility private
    def update_from(other)
      @permissions = other.permissions
      @name = other.name
      @hoist = other.hoist
      @colour = other.colour
      @position = other.position
    end

    # Updates the data cache from a hash containing data
    # @note For internal use only
    # @!visibility private
    def update_data(new_data)
      @name = new_data[:name] || new_data['name'] || @name
      @hoist = new_data['hoist'] unless new_data['hoist'].nil?
      @hoist = new_data[:hoist] unless new_data[:hoist].nil?
      @colour = new_data[:colour] || (new_data['color'] ? ColourRGB.new(new_data['color']) : @colour)
    end

    # Sets the role name to something new
    # @param name [String] The name that should be set
    def name=(name)
      update_role_data(name: name)
    end

    # Changes whether or not this role is displayed at the top of the user list
    # @param hoist [true, false] The value it should be changed to
    def hoist=(hoist)
      update_role_data(hoist: hoist)
    end

    # Changes whether or not this role can be mentioned
    # @param mentionable [true, false] The value it should be changed to
    def mentionable=(mentionable)
      update_role_data(mentionable: mentionable)
    end

    # Sets the role colour to something new
    # @param colour [ColourRGB] The new colour
    def colour=(colour)
      update_role_data(colour: colour)
    end

    alias_method :color=, :colour=

    # Changes this role's permissions to a fixed bitfield. This allows setting multiple permissions at once with just
    # one API call.
    #
    # Information on how this bitfield is structured can be found at
    # https://discordapp.com/developers/docs/topics/permissions.
    # @example Remove all permissions from a role
    #   role.packed = 0
    # @param packed [Integer] A bitfield with the desired permissions value.
    # @param update_perms [true, false] Whether the internal data should also be updated. This should always be true
    #   when calling externally.
    def packed=(packed, update_perms = true)
      update_role_data(permissions: packed)
      @permissions.bits = packed if update_perms
    end

    # Deletes this role. This cannot be undone without recreating the role!
    def delete
      API::Server.delete_role(@bot.token, @server.id, @id)
      @server.delete_role(@id)
    end

    # The inspect method is overwritten to give more useful output
    def inspect
      "<Role name=#{@name} permissions=#{@permissions.inspect} hoist=#{@hoist} colour=#{@colour.inspect} server=#{@server.inspect}>"
    end

    private

    def update_role_data(new_data)
      API::Server.update_role(@bot.token, @server.id, @id,
                              new_data[:name] || @name,
                              (new_data[:colour] || @colour).combined,
                              new_data[:hoist].nil? ? @hoist : new_data[:hoist],
                              new_data[:mentionable].nil? ? @mentionable : new_data[:mentionable],
                              new_data[:permissions] || @permissions.bits)
      update_data(new_data)
    end
  end

  # A channel referenced by an invite. It has less data than regular channels, so it's a separate class
  class InviteChannel
    include IDObject

    # @return [String] this channel's name.
    attr_reader :name

    # @return [Integer] this channel's type (0: text, 1: private, 2: voice, 3: group).
    attr_reader :type

    # @!visibility private
    def initialize(data, bot)
      @bot = bot

      @id = data['id'].to_i
      @name = data['name']
      @type = data['type']
    end
  end

  # A server referenced to by an invite
  class InviteServer
    include IDObject

    # @return [String] this server's name.
    attr_reader :name

    # @return [String, nil] the hash of the server's invite splash screen (for partnered servers) or nil if none is
    #   present
    attr_reader :splash_hash

    # @!visibility private
    def initialize(data, bot)
      @bot = bot

      @id = data['id'].to_i
      @name = data['name']
      @splash_hash = data['splash_hash']
    end
  end

  # A Discord invite to a channel
  class Invite
    # @return [InviteChannel] the channel this invite references.
    attr_reader :channel

    # @return [InviteServer] the server this invite references.
    attr_reader :server

    # @return [Integer] the amount of uses left on this invite.
    attr_reader :uses
    alias_method :max_uses, :uses

    # @return [User, nil] the user that made this invite. May also be nil if the user can't be determined.
    attr_reader :inviter
    alias_method :user, :inviter

    # @return [true, false] whether or not this invite is temporary.
    attr_reader :temporary
    alias_method :temporary?, :temporary

    # @return [true, false] whether this invite is still valid.
    attr_reader :revoked
    alias_method :revoked?, :revoked

    # @return [String] this invite's code
    attr_reader :code

    # @!visibility private
    def initialize(data, bot)
      @bot = bot

      @channel = InviteChannel.new(data['channel'], bot)
      @server = InviteServer.new(data['guild'], bot)
      @uses = data['uses']
      @inviter = data['inviter'] ? (@bot.user(data['inviter']['id'].to_i) || User.new(data['inviter'], bot)) : nil
      @temporary = data['temporary']
      @revoked = data['revoked']

      @code = data['code']
    end

    # Code based comparison
    def ==(other)
      other.respond_to?(:code) ? (@code == other.code) : (@code == other)
    end

    # Deletes this invite
    def delete
      API::Invite.delete(@bot.token, @code)
    end

    alias_method :revoke, :delete

    # The inspect method is overwritten to give more useful output
    def inspect
      "<Invite code=#{@code} channel=#{@channel} uses=#{@uses} temporary=#{@temporary} revoked=#{@revoked}>"
    end

    # Creates an invite URL.
    def url
      "https://discord.gg/#{@code}"
    end
  end

  # A Discord channel, including data like the topic
  class Channel
    include IDObject

    # @return [String] this channel's name.
    attr_reader :name

    # @return [Server, nil] the server this channel is on. If this channel is a PM channel, it will be nil.
    attr_reader :server

    # @return [Integer] the type of this channel (0: text, 1: private, 2: voice, 3: group)
    attr_reader :type

    # @return [Integer, nil] the id of the owner of the group channel or nil if this is not a group channel.
    attr_reader :owner_id

    # @return [Array<Recipient>, nil] the array of recipients of the private messages, or nil if this is not a Private channel
    attr_reader :recipients

    # @return [String] the channel's topic
    attr_reader :topic

    # @return [Integer] the bitrate (in bps) of the channel
    attr_reader :bitrate

    # @return [Integer] the amount of users that can be in the channel. `0` means it is unlimited.
    attr_reader :user_limit
    alias_method :limit, :user_limit

    # @return [Integer] the channel's position on the channel list
    attr_reader :position

    # This channel's permission overwrites, represented as a hash of role/user ID to an OpenStruct which has the
    # `allow` and `deny` properties which are {Permissions} objects respectively.
    # @return [Hash<Integer => OpenStruct>] the channel's permission overwrites
    attr_reader :permission_overwrites
    alias_method :overwrites, :permission_overwrites

    # @return [true, false] whether or not this channel is a PM or group channel.
    def private?
      pm? || group?
    end

    # @return [String] a string that will mention the channel as a clickable link on Discord.
    def mention
      "<##{@id}>"
    end

    # @return [Recipient, nil] the recipient of the private messages, or nil if this is not a PM channel
    def recipient
      @recipients.first if pm?
    end

    # @!visibility private
    def initialize(data, bot, server = nil)
      @bot = bot
      # data is a sometimes a Hash and other times an array of Hashes, you only want the last one if it's an array
      data = data[-1] if data.is_a?(Array)

      @id = data['id'].to_i
      @type = data['type'] || 0
      @topic = data['topic']
      @bitrate = data['bitrate']
      @user_limit = data['user_limit']
      @position = data['position']

      if private?
        @recipients = []
        if data['recipients']
          data['recipients'].each do |recipient|
            recipient_user = bot.ensure_user(recipient)
            @recipients << Recipient.new(recipient_user, self, bot)
          end
        end
        if pm?
          @name = @recipients.first.username
        else
          @name = data['name']
          @owner_id = data['owner_id']
        end
      else
        @name = data['name']
        @server = if server
                    server
                  else
                    bot.server(data['guild_id'].to_i)
                  end
      end

      # Populate permission overwrites
      @permission_overwrites = {}
      return unless data['permission_overwrites']
      data['permission_overwrites'].each do |element|
        role_id = element['id'].to_i
        deny = Permissions.new(element['deny'])
        allow = Permissions.new(element['allow'])
        @permission_overwrites[role_id] = OpenStruct.new
        @permission_overwrites[role_id].deny = deny
        @permission_overwrites[role_id].allow = allow
      end
    end

    # @return [true, false] whether or not this channel is a text channel
    def text?
      @type.zero?
    end

    # @return [true, false] whether or not this channel is a PM channel.
    def pm?
      @type == 1
    end

    # @return [true, false] whether or not this channel is a voice channel.
    def voice?
      @type == 2
    end

    # @return [true, false] whether or not this channel is a group channel.
    def group?
      @type == 3
    end

    # Sends a message to this channel.
    # @param content [String] The content to send. Should not be longer than 2000 characters or it will result in an error.
    # @param tts [true, false] Whether or not this message should be sent using Discord text-to-speech.
    # @param embed [Hash, Discordrb::Webhooks::Embed, nil] The rich embed to append to this message.
    # @return [Message] the message that was sent.
    def send_message(content, tts = false, embed = nil)
      @bot.send_message(@id, content, tts, embed)
    end

    alias_method :send, :send_message

    # Sends a temporary message to this channel.
    # @param content [String] The content to send. Should not be longer than 2000 characters or it will result in an error.
    # @param timeout [Float] The amount of time in seconds after which the message sent will be deleted.
    # @param tts [true, false] Whether or not this message should be sent using Discord text-to-speech.
    # @param embed [Hash, Discordrb::Webhooks::Embed, nil] The rich embed to append to this message.
    def send_temporary_message(content, timeout, tts = false, embed = nil)
      @bot.send_temporary_message(@id, content, timeout, tts, embed)
    end

    # Convenience method to send a message with an embed.
    # @example Send a message with an embed
    #   channel.send_embed do |embed|
    #     embed.title = 'The Ruby logo'
    #     embed.image = Discordrb::Webhooks::EmbedImage.new(url: 'https://www.ruby-lang.org/images/header-ruby-logo.png')
    #   end
    # @param message [String] The message that should be sent along with the embed. If this is the empty string, only the embed will be shown.
    # @param embed [Discordrb::Webhooks::Embed, nil] The embed to start the building process with, or nil if one should be created anew.
    # @yield [embed] Yields the embed to allow for easy building inside a block.
    # @yieldparam embed [Discordrb::Webhooks::Embed] The embed from the parameters, or a new one.
    # @return [Message] The resulting message.
    def send_embed(message = '', embed = nil)
      embed ||= Discordrb::Webhooks::Embed.new
      yield(embed) if block_given?
      send_message(message, false, embed)
    end

    # Sends multiple messages to a channel
    # @param content [Array<String>] The messages to send.
    def send_multiple(content)
      content.each { |e| send_message(e) }
    end

    # Splits a message into chunks whose length is at most the Discord character limit, then sends them individually.
    # Useful for sending long messages, but be wary of rate limits!
    def split_send(content)
      send_multiple(Discordrb.split_message(content))
    end

    # Sends a file to this channel. If it is an image, it will be embedded.
    # @param file [File] The file to send. There's no clear size limit for this, you'll have to attempt it for yourself (most non-image files are fine, large images may fail to embed)
    # @param caption [string] The caption for the file.
    # @param tts [true, false] Whether or not this file's caption should be sent using Discord text-to-speech.
    def send_file(file, caption: nil, tts: false)
      @bot.send_file(@id, file, caption: caption, tts: tts)
    end

    # Permanently deletes this channel
    def delete
      API::Channel.delete(@bot.token, @id)
    end

    # Sets this channel's name. The name must be alphanumeric with dashes, unless this is a voice channel (then there are no limitations)
    # @param name [String] The new name.
    def name=(name)
      @name = name
      update_channel_data
    end

    # Sets this channel's topic.
    # @param topic [String] The new topic.
    def topic=(topic)
      raise 'Tried to set topic on voice channel' if voice?
      @topic = topic
      update_channel_data
    end

    # Sets this channel's bitrate.
    # @param bitrate [Integer] The new bitrate (in bps). Number has to be between 8000-96000 (128000 for VIP servers)
    def bitrate=(bitrate)
      raise 'Tried to set bitrate on text channel' if text?
      @bitrate = bitrate
      update_channel_data
    end

    # Sets this channel's user limit.
    # @param limit [Integer] The new user limit. `0` for unlimited, has to be a number between 0-99
    def user_limit=(limit)
      raise 'Tried to set user_limit on text channel' if text?
      @user_limit = limit
      update_channel_data
    end

    alias_method :limit=, :user_limit=

    # Sets this channel's position in the list.
    # @param position [Integer] The new position.
    def position=(position)
      @position = position
      update_channel_data
    end

    # Defines a permission overwrite for this channel that sets the specified thing to the specified allow and deny
    # permission sets, or change an existing one.
    # @param thing [User, Role] What to define an overwrite for.
    # @param allow [#bits, Permissions, Integer] The permission sets that should receive an `allow` override (i. e. a
    #   green checkmark on Discord)
    # @param deny [#bits, Permissions, Integer] The permission sets that should receive a `deny` override (i. e. a red
    #   cross on Discord)
    # @example Define a permission overwrite for a user that can then mention everyone and use TTS, but not create any invites
    #   allow = Discordrb::Permissions.new
    #   allow.can_mention_everyone = true
    #   allow.can_send_tts_messages = true
    #
    #   deny = Discordrb::Permissions.new
    #   deny.can_create_instant_invite = true
    #
    #   channel.define_overwrite(user, allow, deny)
    def define_overwrite(thing, allow, deny)
      allow_bits = allow.respond_to?(:bits) ? allow.bits : allow
      deny_bits = deny.respond_to?(:bits) ? deny.bits : deny

      type = if thing.is_a?(User) || thing.is_a?(Member) || thing.is_a?(Recipient) || thing.is_a?(Profile)
               :member
             elsif thing.is_a? Role
               :role
             else
               raise ArgumentError, '`thing` in define_overwrite needs to be a kind of User (User, Member, Recipient, Profile) or a Role!'
             end

      API::Channel.update_permission(@bot.token, @id, thing.id, allow_bits, deny_bits, type)
    end

    # Deletes a permission overwrite for this channel
    # @param target [Member, User, Role, Profile, Recipient, #resolve_id] What permission overwrite to delete
    def delete_overwrite(target)
      raise 'Tried deleting a overwrite for an invalid target' unless target.is_a?(Member) || target.is_a?(User) || target.is_a?(Role) || target.is_a?(Profile) || target.is_a?(Recipient) || target.respond_to?(:resolve_id)

      API::Channel.delete_permission(@bot.token, @id, target.resolve_id)
    end

    # Updates the cached data from another channel.
    # @note For internal use only
    # @!visibility private
    def update_from(other)
      @topic = other.topic
      @name = other.name
      @position = other.position
      @topic = other.topic
      @recipients = other.recipients
      @bitrate = other.bitrate
      @user_limit = other.user_limit
      @permission_overwrites = other.permission_overwrites
    end

    # The list of users currently in this channel. For a voice channel, it will return all the members currently
    # in that channel. For a text channel, it will return all online members that have permission to read it.
    # @return [Array<Member>] the users in this channel
    def users
      if text?
        @server.online_members(include_idle: true).select { |u| u.can_read_messages? self }
      elsif voice?
        @server.voice_states.map { |id, voice_state| @server.member(id) if !voice_state.voice_channel.nil? && voice_state.voice_channel.id == @id }.compact
      end
    end

    # Retrieves some of this channel's message history.
    # @param amount [Integer] How many messages to retrieve. This must be less than or equal to 100, if it is higher
    #   than 100 it will be treated as 100 on Discord's side.
    # @param before_id [Integer] The ID of the most recent message the retrieval should start at, or nil if it should
    #   start at the current message.
    # @param after_id [Integer] The ID of the oldest message the retrieval should start at, or nil if it should start
    #   as soon as possible with the specified amount.
    # @example Count the number of messages in the last 50 messages that contain the letter 'e'.
    #   message_count = channel.history(50).count {|message| message.content.include? "e"}
    # @return [Array<Message>] the retrieved messages.
    def history(amount, before_id = nil, after_id = nil)
      logs = API::Channel.messages(@bot.token, @id, amount, before_id, after_id)
      JSON.parse(logs).map { |message| Message.new(message, @bot) }
    end

    # Retrieves message history, but only message IDs for use with prune
    # @note For internal use only
    # @!visibility private
    def history_ids(amount, before_id = nil, after_id = nil)
      logs = API::Channel.messages(@bot.token, @id, amount, before_id, after_id)
      JSON.parse(logs).map { |message| message['id'] }
    end

    # Returns a single message from this channel's history by ID.
    # @param message_id [Integer] The ID of the message to retrieve.
    # @return [Message] the retrieved message.
    def load_message(message_id)
      response = API::Channel.message(@bot.token, @id, message_id)
      return Message.new(JSON.parse(response), @bot)
    rescue RestClient::ResourceNotFound
      return nil
    end

    alias_method :message, :load_message

    # Requests all pinned messages of a channel.
    # @return [Array<Message>] the received messages.
    def pins
      msgs = API::Channel.pinned_messages(@bot.token, @id)
      JSON.parse(msgs).map { |msg| Message.new(msg, @bot) }
    end

    # Delete the last N messages on this channel.
    # @param amount [Integer] How many messages to delete. Must be a value between 2 and 100 (Discord limitation)
    # @raise [ArgumentError] if the amount of messages is not a value between 2 and 100
    def prune(amount)
      raise ArgumentError, 'Can only prune between 2 and 100 messages!' unless amount.between?(2, 100)

      messages = history_ids(amount)
      API::Channel.bulk_delete_messages(@bot.token, @id, messages)
    end

    # Deletes a collection of messages
    # @param messages [Array<Message, Integer>] the messages (or message IDs) to delete. Total must be an amount between 2 and 100 (Discord limitation)
    # @raise [ArgumentError] if the amount of messages is not a value between 2 and 100
    def delete_messages(messages)
      raise ArgumentError, 'Can only delete between 2 and 100 messages!' unless messages.count.between?(2, 100)

      messages.map!(&:resolve_id)
      API::Channel.bulk_delete_messages(@bot.token, @id, messages)
    end

    # Updates the cached permission overwrites
    # @note For internal use only
    # @!visibility private
    def update_overwrites(overwrites)
      @permission_overwrites = overwrites
    end

    # Add an {Await} for a message in this channel. This is identical in functionality to adding a
    # {Discordrb::Events::MessageEvent} await with the `in` attribute as this channel.
    # @see Bot#add_await
    def await(key, attributes = {}, &block)
      @bot.add_await(key, Discordrb::Events::MessageEvent, { in: @id }.merge(attributes), &block)
    end

    # Creates a new invite to this channel.
    # @param max_age [Integer] How many seconds this invite should last.
    # @param max_uses [Integer] How many times this invite should be able to be used.
    # @param temporary [true, false] Whether membership should be temporary (kicked after going offline).
    # @return [Invite] the created invite.
    def make_invite(max_age = 0, max_uses = 0, temporary = false)
      response = API::Channel.create_invite(@bot.token, @id, max_age, max_uses, temporary)
      Invite.new(JSON.parse(response), @bot)
    end

    alias_method :invite, :make_invite

    # Starts typing, which displays the typing indicator on the client for five seconds.
    # If you want to keep typing you'll have to resend this every five seconds. (An abstraction
    # for this will eventually be coming)
    def start_typing
      API::Channel.start_typing(@bot.token, @id)
    end

    # Creates a Group channel
    # @param user_ids [Array<Integer>] Array of user IDs to add to the new group channel (Excluding
    # the recipient of the PM channel).
    # @return [Channel] the created channel.
    def create_group(user_ids)
      raise 'Attempted to create group channel on a non-pm channel!' unless pm?
      response = API::Channel.create_group(@bot.token, @id, user_ids.shift)
      channel = Channel.new(JSON.parse(response), @bot)
      channel.add_group_users(user_ids)
    end

    # Adds a user to a Group channel
    # @param user_ids [Array<#resolve_id>, #resolve_id] User ID or array of user IDs to add to the group channel.
    # @return [Channel] the group channel.
    def add_group_users(user_ids)
      raise 'Attempted to add a user to a non-group channel!' unless group?
      user_ids = [user_ids] unless user_ids.is_a? Array
      user_ids.each do |user_id|
        API::Channel.add_group_user(@bot.token, @id, user_id.resolve_id)
      end
      self
    end

    alias_method :add_group_user, :add_group_users

    # Removes a user from a group channel.
    # @param user_ids [Array<#resolve_id>, #resolve_id] User ID or array of user IDs to remove from the group channel.
    # @return [Channel] the group channel.
    def remove_group_users(user_ids)
      raise 'Attempted to remove a user from a non-group channel!' unless group?
      user_ids = [user_ids] unless user_ids.is_a? Array
      user_ids.each do |user_id|
        API::Channel.remove_group_user(@bot.token, @id, user_id.resolve_id)
      end
      self
    end

    alias_method :remove_group_user, :remove_group_users

    # Leaves the group
    def leave_group
      raise 'Attempted to leave a non-group channel!' unless group?
      API::Channel.leave_group(@bot.token, @id)
    end

    alias_method :leave, :leave_group

    # The inspect method is overwritten to give more useful output
    def inspect
      "<Channel name=#{@name} id=#{@id} topic=\"#{@topic}\" type=#{@type} position=#{@position} server=#{@server}>"
    end

    # Adds a recipient to a group channel.
    # @param recipient [Recipient] the recipient to add to the group
    # @raise [ArgumentError] if tried to add a non-recipient
    # @note For internal use only
    # @!visibility private
    def add_recipient(recipient)
      raise 'Tried to add recipient to a non-group channel' unless group?
      raise ArgumentError, 'Tried to add a non-recipient to a group' unless recipient.is_a?(Recipient)
      @recipients << recipient
    end

    # Removes a recipient from a group channel.
    # @param recipient [Recipient] the recipient to remove from the group
    # @raise [ArgumentError] if tried to remove a non-recipient
    # @note For internal use only
    # @!visibility private
    def remove_recipient(recipient)
      raise 'Tried to add recipient to a non-group channel' unless group?
      raise ArgumentError, 'Tried to remove a non-recipient from a group' unless recipient.is_a?(Recipient)
      @recipients.delete(recipient)
    end

    private

    def update_channel_data
      API::Channel.update(@bot.token, @id, @name, @topic, @position, @bitrate, @user_limit)
    end
  end

  # An Embed object that is contained in a message
  # A freshly generated embed object will not appear in a message object
  # unless grabbed from its ID in a channel.
  class Embed
    # @return [Message] the message this embed object is contained in.
    attr_reader :message

    # @return [String] the URL this embed object is based on.
    attr_reader :url

    # @return [String, nil] the title of the embed object. `nil` if there is not a title
    attr_reader :title

    # @return [String, nil] the description of the embed object. `nil` if there is not a description
    attr_reader :description

    # @return [Symbol] the type of the embed object. Possible types are:
    #
    #   * `:link`
    #   * `:video`
    #   * `:image`
    attr_reader :type

    # @return [EmbedProvider, nil] the provider of the embed object. `nil` is there is not a provider
    attr_reader :provider

    # @return [EmbedThumbnail, nil] the thumbnail of the embed object. `nil` is there is not a thumbnail
    attr_reader :thumbnail

    # @return [EmbedAuthor, nil] the author of the embed object. `nil` is there is not an author
    attr_reader :author

    # @!visibility private
    def initialize(data, message)
      @message = message

      @url = data['url']
      @title = data['title']
      @type = data['type'].to_sym
      @description = data['description']
      @provider = data['provider'].nil? ? nil : EmbedProvider.new(data['provider'], self)
      @thumbnail = data['thumbnail'].nil? ? nil : EmbedThumbnail.new(data['thumbnail'], self)
      @author = data['author'].nil? ? nil : EmbedAuthor.new(data['author'], self)
    end
  end

  # An Embed thumbnail for the embed object
  class EmbedThumbnail
    # @return [Embed] the embed object this is based on.
    attr_reader :embed

    # @return [String] the CDN URL this thumbnail can be downloaded at.
    attr_reader :url

    # @return [String] the thumbnail's proxy URL - I'm not sure what exactly this does, but I think it has something to
    #   do with CDNs
    attr_reader :proxy_url

    # @return [Integer] the width of this thumbnail file, in pixels.
    attr_reader :width

    # @return [Integer] the height of this thumbnail file, in pixels.
    attr_reader :height

    # @!visibility private
    def initialize(data, embed)
      @embed = embed

      @url = data['url']
      @proxy_url = data['proxy_url']
      @width = data['width']
      @height = data['height']
    end
  end

  # An Embed provider for the embed object
  class EmbedProvider
    # @return [Embed] the embed object this is based on.
    attr_reader :embed

    # @return [String] the provider's name.
    attr_reader :name

    # @return [String, nil] the URL of the provider. `nil` is there is no URL
    attr_reader :url

    # @!visibility private
    def initialize(data, embed)
      @embed = embed

      @name = data['name']
      @url = data['url']
    end
  end

  # An Embed author for the embed object
  class EmbedAuthor
    # @return [Embed] the embed object this is based on.
    attr_reader :embed

    # @return [String] the author's name.
    attr_reader :name

    # @return [String, nil] the URL of the author's website. `nil` is there is no URL
    attr_reader :url

    # @!visibility private
    def initialize(data, embed)
      @embed = embed

      @name = data['name']
      @url = data['url']
    end
  end

  # An attachment to a message
  class Attachment
    include IDObject

    # @return [Message] the message this attachment belongs to.
    attr_reader :message

    # @return [String] the CDN URL this attachment can be downloaded at.
    attr_reader :url

    # @return [String] the attachment's proxy URL - I'm not sure what exactly this does, but I think it has something to
    #   do with CDNs
    attr_reader :proxy_url

    # @return [String] the attachment's filename.
    attr_reader :filename

    # @return [Integer] the attachment's file size in bytes.
    attr_reader :size

    # @return [Integer, nil] the width of an image file, in pixels, or nil if the file is not an image.
    attr_reader :width

    # @return [Integer, nil] the height of an image file, in pixels, or nil if the file is not an image.
    attr_reader :height

    # @!visibility private
    def initialize(data, message, bot)
      @bot = bot
      @message = message

      @url = data['url']
      @proxy_url = data['proxy_url']
      @filename = data['filename']

      @size = data['size']

      @width = data['width']
      @height = data['height']
    end

    # @return [true, false] whether this file is an image file.
    def image?
      !(@width.nil? || @height.nil?)
    end
  end

  # A message on Discord that was sent to a text channel
  class Message
    include IDObject

    # @return [String] the content of this message.
    attr_reader :content
    alias_method :text, :content
    alias_method :to_s, :content

    # @return [Member, User] the user that sent this message. (Will be a {Member} most of the time, it should only be a
    #   {User} for old messages when the author has left the server since then)
    attr_reader :author
    alias_method :user, :author
    alias_method :writer, :author

    # @return [Channel] the channel in which this message was sent.
    attr_reader :channel

    # @return [Time] the timestamp at which this message was sent.
    attr_reader :timestamp

    # @return [Time] the timestamp at which this message was edited. `nil` if the message was never edited.
    attr_reader :edited_timestamp
    alias_method :edit_timestamp, :edited_timestamp

    # @return [Array<User>] the users that were mentioned in this message.
    attr_reader :mentions

    # @return [Array<Role>] the roles that were mentioned in this message.
    attr_reader :role_mentions

    # @return [Array<Attachment>] the files attached to this message.
    attr_reader :attachments

    # @return [Array<Embed>] the embed objects contained in this message.
    attr_reader :embeds

    # @return [Hash<String, Reaction>] the reaction objects attached to this message keyed by the name of the reaction
    attr_reader :reactions

    # @return [true, false] whether the message used Text-To-Speech (TTS) or not.
    attr_reader :tts
    alias_method :tts?, :tts

    # @return [String] used for validating a message was sent
    attr_reader :nonce

    # @return [true, false] whether the message was edited or not.
    attr_reader :edited
    alias_method :edited?, :edited

    # @return [true, false] whether the message mentioned everyone or not.
    attr_reader :mention_everyone
    alias_method :mention_everyone?, :mention_everyone
    alias_method :mentions_everyone?, :mention_everyone

    # @return [true, false] whether the message is pinned or not.
    attr_reader :pinned
    alias_method :pinned?, :pinned

    # @return [Integer, nil] the webhook ID that sent this message, or nil if it wasn't sent through a webhook.
    attr_reader :webhook_id

    # The discriminator that webhook user accounts have.
    ZERO_DISCRIM = '0000'.freeze

    # @!visibility private
    def initialize(data, bot)
      @bot = bot
      @content = data['content']
      @channel = bot.channel(data['channel_id'].to_i)
      @pinned = data['pinned']
      @tts = data['tts']
      @nonce = data['nonce']
      @mention_everyone = data['mention_everyone']

      @author = if data['author']
                  if data['author']['discriminator'] == ZERO_DISCRIM
                    # This is a webhook user! It would be pointless to try to resolve a member here, so we just create
                    # a User and return that instead.
                    Discordrb::LOGGER.debug("Webhook user: #{data['author']['id']}")
                    User.new(data['author'], @bot)
                  elsif @channel.private?
                    # Turn the message user into a recipient - we can't use the channel recipient
                    # directly because the bot may also send messages to the channel
                    Recipient.new(bot.user(data['author']['id'].to_i), @channel, bot)
                  else
                    member = @channel.server.member(data['author']['id'].to_i)

                    unless member
                      Discordrb::LOGGER.debug("Member with ID #{data['author']['id']} not cached (possibly left the server).")
                      member = @bot.user(data['author']['id'].to_i)
                    end

                    member
                  end
                end

      @webhook_id = data['webhook_id'].to_i if data['webhook_id']

      @timestamp = Time.parse(data['timestamp']) if data['timestamp']
      @edited_timestamp = data['edited_timestamp'].nil? ? nil : Time.parse(data['edited_timestamp'])
      @edited = !@edited_timestamp.nil?
      @id = data['id'].to_i

      @emoji = []

      @reactions = {}

      if data['reactions']
        data['reactions'].each do |element|
          @reactions[element['emoji']['name']] = Reaction.new(element)
        end
      end

      @mentions = []

      if data['mentions']
        data['mentions'].each do |element|
          @mentions << bot.ensure_user(element)
        end
      end

      @role_mentions = []

      # Role mentions can only happen on public servers so make sure we only parse them there
      if @channel.text?
        if data['mention_roles']
          data['mention_roles'].each do |element|
            @role_mentions << @channel.server.role(element.to_i)
          end
        end
      end

      @attachments = []
      @attachments = data['attachments'].map { |e| Attachment.new(e, self, @bot) } if data['attachments']

      @embeds = []
      @embeds = data['embeds'].map { |e| Embed.new(e, self) } if data['embeds']
    end

    # Replies to this message with the specified content.
    # @see Channel#send_message
    def reply(content)
      @channel.send_message(content)
    end

    # Edits this message to have the specified content instead.
    # You can only edit your own messages.
    # @param new_content [String] the new content the message should have.
    # @param new_embed [Hash, Discordrb::Webhooks::Embed, nil] The new embed the message should have. If nil the message will be changed to have no embed.
    # @return [Message] the resulting message.
    def edit(new_content, new_embed = nil)
      response = API::Channel.edit_message(@bot.token, @channel.id, @id, new_content, [], new_embed ? new_embed.to_hash : nil)
      Message.new(JSON.parse(response), @bot)
    end

    # Deletes this message.
    def delete
      API::Channel.delete_message(@bot.token, @channel.id, @id)
      nil
    end

    # Pins this message
    def pin
      API::Channel.pin_message(@bot.token, @channel.id, @id)
      @pinned = true
      nil
    end

    # Unpins this message
    def unpin
      API::Channel.unpin_message(@bot.token, @channel.id, @id)
      @pinned = false
      nil
    end

    # Add an {Await} for a message with the same user and channel.
    # @see Bot#add_await
    def await(key, attributes = {}, &block)
      @bot.add_await(key, Discordrb::Events::MessageEvent, { from: @author.id, in: @channel.id }.merge(attributes), &block)
    end

    # @return [true, false] whether this message was sent by the current {Bot}.
    def from_bot?
      @author && @author.current_bot?
    end

    # @return [true, false] whether this message has been sent over a webhook.
    def webhook?
      !@webhook_id.nil?
    end

    # @!visibility private
    # @return [Array<String>] the emoji mentions found in the message
    def scan_for_emoji
      emoji = @content.split
      emoji = emoji.grep(/<:(?<name>\w+):(?<id>\d+)>?/)
      emoji
    end

    # @return [Array<Emoji>] the emotes that were used/mentioned in this message (Only returns Emoji the bot has access to, else nil).
    def emoji
      return if @content.nil?

      emoji = scan_for_emoji
      emoji.each do |element|
        @emoji << @bot.parse_mention(element)
      end
      @emoji
    end

    # Check if any emoji got used in this message
    # @return [true, false] whether or not any emoji got used
    def emoji?
      emoji = scan_for_emoji
      return true unless emoji.empty?
    end

    # Check if any reactions got used in this message
    # @return [true, false] whether or not this message has reactions
    def reactions?
      @reactions.any?
    end

    # Returns the reactions made by the current bot or user
    # @return [Array<Reaction>] the reactions
    def my_reactions
      @reactions.select(&:me)
    end

    # Reacts to a message
    # @param [String, #to_reaction] the unicode emoji, Emoji, or GlobalEmoji
    def create_reaction(reaction)
      reaction = reaction.to_reaction if reaction.respond_to?(:to_reaction)
      API::Channel.create_reaction(@bot.token, @channel.id, @id, reaction)
      nil
    end

    alias_method :react, :create_reaction

    # Returns the list of users who reacted with a certain reaction
    # @param [String, #to_reaction] the unicode emoji, Emoji, or GlobalEmoji
    # @return [Array<User>] the users who used this reaction
    def reacted_with(reaction)
      reaction = reaction.to_reaction if reaction.respond_to?(:to_reaction)
      response = JSON.parse(API::Channel.get_reactions(@bot.token, @channel.id, @id, reaction))
      response.map { |d| User.new(d, @bot) }
    end

    # Deletes a reaction made by a user on this message
    # @param [User, #resolve_id] the user who used this reaction
    # @param [String, #to_reaction] the reaction to remove
    def delete_reaction(user, reaction)
      reaction = reaction.to_reaction if reaction.respond_to?(:to_reaction)
      API::Channel.delete_user_reaction(@bot.token, @channel.id, @id, reaction, user.resolve_id)
    end

    # Delete's this clients reaction on this message
    # @param [String, #to_reaction] the reaction to remove
    def delete_own_reaction(reaction)
      reaction = reaction.to_reaction if reaction.respond_to?(:to_reaction)
      API::Channel.delete_own_reaction(@bot.token, @channel.id, @id, reaction)
    end

    # Removes all reactions from this message
    def delete_all_reactions
      API::Channel.delete_all_reactions(@bot.token, @channel.id, @id)
    end

    # The inspect method is overwritten to give more useful output
    def inspect
      "<Message content=\"#{@content}\" id=#{@id} timestamp=#{@timestamp} author=#{@author} channel=#{@channel}>"
    end
  end

  # A reaction to a message
  class Reaction
    # @return [Integer] the amount of users who have reacted with this reaction
    attr_reader :count

    # @return [true, false] whether the current bot or user used this reaction
    attr_reader :me
    alias_method :me?, :me

    # @return [Integer] the ID of the emoji, if it was custom
    attr_reader :id

    # @return [String] the name or unicode representation of the emoji
    attr_reader :name

    def initialize(data)
      @count = data['count']
      @me = data['me']
      @id = data['emoji']['id'].nil? ? nil : data['emoji']['id'].to_i
      @name = data['emoji']['name']
    end
  end

  # Server emoji
  class Emoji
    include IDObject

    # @return [String] the emoji name
    attr_reader :name

    # @return [Server] the server of this emoji
    attr_reader :server

    # @return [Array<Role>] roles this emoji is active for
    attr_reader :roles

    def initialize(data, bot, server)
      @bot = bot
      @roles = nil

      @name = data['name']
      @server = server
      @id = data['id'].to_i

      process_roles(data['roles']) if server
    end

    # Edit the name of the emoji. Requires manage_emojis.
    # @param name [String] The new emoji name.
    def name=(name)
      @server.edit_emoji(@id, name)
    end

    # Deletes the emoji from the server. Requires manage_emojis.
    def delete
      @server.delete_emoji(@id)
    end

    # @return [String] the layout to mention it (or have it used) in a message
    def mention
      "<:#{@name}:#{@id}>"
    end

    alias_method :use, :mention
    alias_method :to_s, :mention

    # @return [String] the layout to use this emoji in a reaction
    def to_reaction
      "#{@name}:#{@id}"
    end

    # @return [String] the icon URL of the emoji
    def icon_url
      API.emoji_icon_url(@id)
    end

    # The inspect method is overwritten to give more useful output
    def inspect
      "<Emoji name=#{@name} id=#{@id}>"
    end

    # @!visibility private
    def process_roles(roles)
      @roles = []
      return unless roles
      roles.each do |role_id|
        role = server.role(role_id)
        @roles << role
      end
    end
  end

  # Emoji that is not tailored to a server
  class GlobalEmoji
    include IDObject

    # @return [String] the emoji name
    attr_reader :name

    # @return [Hash<Integer => Array<Role>>] roles this emoji is active for in every server
    attr_reader :role_associations

    def initialize(data, bot)
      @bot = bot
      @roles = nil

      @name = data.name
      @id = data.id
      @role_associations = Hash.new([])
      @role_associations[data.server.id] = data.roles
    end

    # @return [String] the layout to mention it (or have it used) in a message
    def mention
      "<:#{@name}:#{@id}>"
    end

    alias_method :use, :mention
    alias_method :to_s, :mention

    # @return [String] the layout to use this emoji in a reaction
    def to_reaction
      "#{@name}:#{@id}"
    end

    # @return [String] the icon URL of the emoji
    def icon_url
      API.emoji_icon_url(@id)
    end

    # The inspect method is overwritten to give more useful output
    def inspect
      "<GlobalEmoji name=#{@name} id=#{@id}>"
    end

    # @!visibility private
    def process_roles(roles)
      new_roles = []
      return unless roles
      roles.each do
        role = server.role(role_id)
        new_roles << role
      end
      new_roles
    end
  end

  # Basic attributes a server should have
  module ServerAttributes
    # @return [String] this server's name.
    attr_reader :name

    # @return [String] the hexadecimal ID used to identify this server's icon.
    attr_reader :icon_id

    # Utility function to get the URL for the icon image
    # @return [String] the URL to the icon image
    def icon_url
      return nil unless @icon_id
      API.icon_url(@id, @icon_id)
    end
  end

  # Integration Account
  class IntegrationAccount
    # @return [String] this account's name.
    attr_reader :name

    # @return [Integer] this account's ID.
    attr_reader :id

    def initialize(data)
      @name = data['name']
      @id = data['id'].to_i
    end
  end

  # Server integration
  class Integration
    include IDObject

    # @return [String] the integration name
    attr_reader :name

    # @return [Server] the server the integration is linked to
    attr_reader :server

    # @return [User] the user the integration is linked to
    attr_reader :user

    # @return [Role, nil] the role that this integration uses for "subscribers"
    attr_reader :role

    # @return [true, false] whether emoticons are enabled
    attr_reader :emoticon
    alias_method :emoticon?, :emoticon

    # @return [String] the integration type (Youtube, Twitch, etc.)
    attr_reader :type

    # @return [true, false] whether the integration is enabled
    attr_reader :enabled

    # @return [true, false] whether the integration is syncing
    attr_reader :syncing

    # @return [IntegrationAccount] the integration account information
    attr_reader :account

    # @return [Time] the time the integration was synced at
    attr_reader :synced_at

    # @return [Symbol] the behaviour of expiring subscribers (:remove = Remove User from role; :kick = Kick User from server)
    attr_reader :expire_behaviour
    alias_method :expire_behavior, :expire_behaviour

    # @return [Integer] the grace period before subscribers expire (in days)
    attr_reader :expire_grace_period

    def initialize(data, bot, server)
      @bot = bot

      @name = data['name']
      @server = server
      @id = data['id'].to_i
      @enabled = data['enabled']
      @syncing = data['syncing']
      @type = data['type']
      @account = IntegrationAccount.new(data['account'])
      @synced_at = Time.parse(data['synced_at'])
      @expire_behaviour = [:remove, :kick][data['expire_behavior']]
      @expire_grace_period = data['expire_grace_period']
      @user = @bot.ensure_user(data['user'])
      @role = server.role(data['role_id']) || nil
      @emoticon = data['enable_emoticons']
    end

    # The inspect method is overwritten to give more useful output
    def inspect
      "<Integration name=#{@name} id=#{@id} type=#{@type} enabled=#{@enabled}>"
    end
  end

  # A server on Discord
  class Server
    include IDObject
    include ServerAttributes

    # @return [String] the region the server is on (e. g. `amsterdam`).
    attr_reader :region

    # @return [Member] The server owner.
    attr_reader :owner

    # @return [Array<Channel>] an array of all the channels (text and voice) on this server.
    attr_reader :channels

    # @return [Array<Role>] an array of all the roles created on this server.
    attr_reader :roles

    # @return [Hash<Integer, Emoji>] a hash of all the emoji available on this server.
    attr_reader :emoji
    alias_method :emojis, :emoji

    # @return [true, false] whether or not this server is large (members > 100). If it is,
    # it means the members list may be inaccurate for a couple seconds after starting up the bot.
    attr_reader :large
    alias_method :large?, :large

    # @return [Array<Symbol>] the features of the server (eg. "INVITE_SPLASH")
    attr_reader :features

    # @return [Integer] the absolute number of members on this server, offline or not.
    attr_reader :member_count

    # @return [Symbol] the verification level of the server (:none = none, :low = 'Must have a verified email on their Discord account', :medium = 'Has to be registered with Discord for at least 5 minutes', :high = 'Has to be a member of this server for at least 10 minutes').
    attr_reader :verification_level

    # @return [Integer] the amount of time after which a voice user gets moved into the AFK channel, in seconds.
    attr_reader :afk_timeout

    # @return [Channel, nil] the AFK voice channel of this server, or nil if none is set
    attr_reader :afk_channel

    # @return [Hash<Integer => VoiceState>] the hash (user ID => voice state) of voice states of members on this server
    attr_reader :voice_states

    # @!visibility private
    def initialize(data, bot, exists = true)
      @bot = bot
      @owner_id = data['owner_id'].to_i
      @id = data['id'].to_i
      update_data(data)

      @large = data['large']
      @member_count = data['member_count']
      @verification_level = [:none, :low, :medium, :high][data['verification_level']]
      @splash_id = nil
      @embed = nil
      @features = data['features'].map { |element| element.downcase.to_sym }
      @members = {}
      @voice_states = {}
      @emoji = {}

      process_roles(data['roles'])
      process_emoji(data['emojis'])
      process_members(data['members'])
      process_presences(data['presences'])
      process_channels(data['channels'])
      process_voice_states(data['voice_states'])

      # Whether this server's members have been chunked (resolved using op 8 and GUILD_MEMBERS_CHUNK) yet
      @chunked = false
      @processed_chunk_members = 0

      # Only get the owner of the server actually exists (i. e. not for ServerDeleteEvent)
      @owner = member(@owner_id) if exists
    end

    # @return [Channel] The default channel on this server (usually called #general)
    def default_channel
      @bot.channel(@id)
    end

    alias_method :general_channel, :default_channel

    # Gets a role on this server based on its ID.
    # @param id [Integer] The role ID to look for.
    def role(id)
      @roles.find { |e| e.id == id }
    end

    # Gets a member on this server based on user ID
    # @param id [Integer] The user ID to look for
    # @param request [true, false] Whether the member should be requested from Discord if it's not cached
    def member(id, request = true)
      id = id.resolve_id
      return @members[id] if member_cached?(id)
      return nil unless request

      member = @bot.member(self, id)
      @members[id] = member
    rescue
      nil
    end

    # @return [Array<Member>] an array of all the members on this server.
    def members
      return @members.values if @chunked

      @bot.debug("Members for server #{@id} not chunked yet - initiating")
      @bot.request_chunks(@id)
      sleep 0.05 until @chunked
      @members.values
    end

    alias_method :users, :members

    # @return [Array<Integration>] an array of all the integrations connected to this server.
    def integrations
      integration = JSON.parse(API.server_integrations(@bot.token, @id))
      integration.map { |element| Integration.new(element, @bot, self) }
    end

    # Cache @embed
    # @note For internal use only
    # @!visibility private
    def cache_embed
      @embed = JSON.parse(API.server(@bot.token, @id))['embed_enabled'] if @embed.nil?
    end

    # @return [true, false] whether or not the server has widget enabled
    def embed?
      cache_embed if @embed.nil?
      @embed
    end

    # @param include_idle [true, false] Whether to count idle members as online.
    # @param include_bots [true, false] Whether to include bot accounts in the count.
    # @return [Array<Member>] an array of online members on this server.
    def online_members(include_idle: false, include_bots: true)
      @members.values.select do |e|
        ((include_idle ? e.idle? : false) || e.online?) && (include_bots ? true : !e.bot_account?)
      end
    end

    alias_method :online_users, :online_members

    # @return [Array<Channel>] an array of text channels on this server
    def text_channels
      @channels.select(&:text?)
    end

    # @return [Array<Channel>] an array of voice channels on this server
    def voice_channels
      @channels.select(&:voice?)
    end

    # @return [String, nil] the widget URL to the server that displays the amount of online members in a
    #   stylish way. `nil` if the widget is not enabled.
    def widget_url
      cache_embed if @embed.nil?
      return nil unless @embed
      API.widget_url(@id)
    end

    # @param style [Symbol] The style the picture should have. Possible styles are:
    #   * `:banner1` creates a rectangular image with the server name, member count and icon, a "Powered by Discord" message on the bottom and an arrow on the right.
    #   * `:banner2` creates a less tall rectangular image that has the same information as `banner1`, but the Discord logo on the right - together with the arrow and separated by a diagonal separator.
    #   * `:banner3` creates an image similar in size to `banner1`, but it has the arrow in the bottom part, next to the Discord logo and with a "Chat now" text.
    #   * `:banner4` creates a tall, almost square, image that prominently features the Discord logo at the top and has a "Join my server" in a pill-style button on the bottom. The information about the server is in the same format as the other three `banner` styles.
    #   * `:shield` creates a very small, long rectangle, of the style you'd find at the top of GitHub `README.md` files. It features a small version of the Discord logo at the left and the member count at the right.
    # @return [String, nil] the widget banner URL to the server that displays the amount of online members,
    #   server icon and server name in a stylish way. `nil` if the widget is not enabled.
    def widget_banner_url(style)
      return nil unless @embed
      cache_embed if @embed.nil?
      API.widget_url(@id, style)
    end

    # @return [String] the hexadecimal ID used to identify this server's splash image for their VIP invite page.
    def splash_id
      @splash_id = JSON.parse(API.server(@bot.token, @id))['splash'] if @splash_id.nil?
      @splash_id
    end

    # @return [String, nil] the splash image URL for the server's VIP invite page.
    #   `nil` if there is no splash image.
    def splash_url
      splash_id if @splash_id.nil?
      return nil unless @splash_id
      API.splash_url(@id, @splash_id)
    end

    # Adds a role to the role cache
    # @note For internal use only
    # @!visibility private
    def add_role(role)
      @roles << role
    end

    # Removes a role from the role cache
    # @note For internal use only
    # @!visibility private
    def delete_role(role_id)
      @roles.reject! { |r| r.id == role_id }
      @members.each do |_, member|
        new_roles = member.roles.reject { |r| r.id == role_id }
        member.update_roles(new_roles)
      end
      @channels.each do |channel|
        overwrites = channel.permission_overwrites.reject { |id, _| id == role_id }
        channel.update_overwrites(overwrites)
      end
    end

    # Adds a member to the member cache.
    # @note For internal use only
    # @!visibility private
    def add_member(member)
      @members[member.id] = member
      @member_count += 1
    end

    # Removes a member from the member cache.
    # @note For internal use only
    # @!visibility private
    def delete_member(user_id)
      @members.delete(user_id)
      @member_count -= 1
    end

    # Checks whether a member is cached
    # @note For internal use only
    # @!visibility private
    def member_cached?(user_id)
      @members.include?(user_id)
    end

    # Adds a member to the cache
    # @note For internal use only
    # @!visibility private
    def cache_member(member)
      @members[member.id] = member
    end

    # Updates a member's voice state
    # @note For internal use only
    # @!visibility private
    def update_voice_state(data)
      user_id = data['user_id'].to_i

      if data['channel_id']
        unless @voice_states[user_id]
          # Create a new voice state for the user
          @voice_states[user_id] = VoiceState.new(user_id)
        end

        # Update the existing voice state (or the one we just created)
        channel = @channels_by_id[data['channel_id'].to_i]
        @voice_states[user_id].update(
          channel,
          data['mute'],
          data['deaf'],
          data['self_mute'],
          data['self_deaf']
        )
      else
        # The user is not in a voice channel anymore, so delete its voice state
        @voice_states.delete(user_id)
      end
    end

    # Creates a channel on this server with the given name.
    # @param name [String] Name of the channel to create
    # @param type [Integer] Type of channel to create (0: text, 2: voice)
    # @return [Channel] the created channel.
    # @raise [ArgumentError] if type is not 0 or 2
    def create_channel(name, type = 0)
      raise ArgumentError, 'Channel type must be either 0 (text) or 2 (voice)!' unless [0, 2].include?(type)
      response = API::Server.create_channel(@bot.token, @id, name, type)
      Channel.new(JSON.parse(response), @bot)
    end

    # Creates a role on this server which can then be modified. It will be initialized (on Discord's side)
    # with the regular role defaults the client uses, i. e. name is "new role", permissions are the default,
    # colour is the default etc.
    # @return [Role] the created role.
    def create_role
      response = API::Server.create_role(@bot.token, @id)
      role = Role.new(JSON.parse(response), @bot, self)
      @roles << role
      role
    end

    # @return [Array<User>] a list of banned users on this server.
    def bans
      users = JSON.parse(API::Server.bans(@bot.token, @id))
      users.map { |e| User.new(e['user'], @bot) }
    end

    # Bans a user from this server.
    # @param user [User, #resolve_id] The user to ban.
    # @param message_days [Integer] How many days worth of messages sent by the user should be deleted.
    def ban(user, message_days = 0)
      API::Server.ban_user(@bot.token, @id, user.resolve_id, message_days)
    end

    # Unbans a previously banned user from this server.
    # @param user [User, #resolve_id] The user to unban.
    def unban(user)
      API::Server.unban_user(@bot.token, @id, user.resolve_id)
    end

    # Kicks a user from this server.
    # @param user [User, #resolve_id] The user to kick.
    def kick(user)
      API::Server.remove_member(@bot.token, @id, user.resolve_id)
    end

    # Forcibly moves a user into a different voice channel. Only works if the bot has the permission needed.
    # @param user [User] The user to move.
    # @param channel [Channel] The voice channel to move into.
    def move(user, channel)
      API::Server.update_member(@bot.token, @id, user.id, channel_id: channel.id)
    end

    # Deletes this server. Be aware that this is permanent and impossible to undo, so be careful!
    def delete
      API::Server.delete(@bot.token, @id)
    end

    # Leave the server
    def leave
      API::User.leave_server(@bot.token, @id)
    end

    # Transfers server ownership to another user.
    # @param user [User] The user who should become the new owner.
    def owner=(user)
      API::Server.transfer_ownership(@bot.token, @id, user.id)
    end

    # Sets the server's name.
    # @param name [String] The new server name.
    def name=(name)
      update_server_data(name: name)
    end

    # Moves the server to another region. This will cause a voice interruption of at most a second.
    # @param region [String] The new region the server should be in.
    def region=(region)
      update_server_data(region: region.to_s)
    end

    # Sets the server's icon.
    # @param icon [String, #read] The new icon, in base64-encoded JPG format.
    def icon=(icon)
      if icon.respond_to? :read
        icon_string = 'data:image/jpg;base64,'
        icon_string += Base64.strict_encode64(icon.read)
        update_server_data(icon: icon_string)
      else
        update_server_data(icon: icon)
      end
    end

    # Sets the server's AFK channel.
    # @param afk_channel [Channel, nil] The new AFK channel, or `nil` if there should be none set.
    def afk_channel=(afk_channel)
      update_server_data(afk_channel_id: afk_channel.resolve_id)
    end

    # Sets the amount of time after which a user gets moved into the AFK channel.
    # @param afk_timeout [Integer] The AFK timeout, in seconds.
    def afk_timeout=(afk_timeout)
      update_server_data(afk_timeout: afk_timeout)
    end

    # Adds a new custom emoji to the server.
    # @param name [String] The name given to the new custom emoji.
    # @param emoji [String, #read] A JPG file to be used as the avatar, either something readable (e. g. File Object) or as a data URL.
    def add_emoji(name, emoji)
      if emoji.respond_to? :read
        # Set the file to binary mode if supported, so we don't get problems with Windows
        emoji.binmode if emoji.respond_to?(:binmode)

        emoji_string = 'data:image/jpg;base64,'
        emoji_string += Base64.strict_encode64(emoji.read)
        add_emoji(name, emoji_string)
      else
        API::Server.add_emoji(@bot.token, @id, emoji, name)
      end
    end

    # Edits a custom emoji name on the server.
    # @param emoji_id [Integer] The emoji id.
    # @param name [String] The new name to be given to the emoji.
    def edit_emoji(emoji_id, name)
      API::Server.edit_emoji(@bot.token, @id, emoji_id, name)
    end

    # Deletes a custom emoji from the server.
    # @param emoji_id [Integer] The emoji id.
    def delete_emoji(emoji_id)
      API::Server.delete_emoji(@bot.token, @id, emoji_id)
    end

    # @return [true, false] whether this server has any emoji or not.
    def any_emoji?
      @emoji.any?
    end

    alias_method :has_emoji?, :any_emoji?
    alias_method :emoji?, :any_emoji?

    # Processes a GUILD_MEMBERS_CHUNK packet, specifically the members field
    # @note For internal use only
    # @!visibility private
    def process_chunk(members)
      process_members(members)
      @processed_chunk_members += members.length
      LOGGER.debug("Processed one chunk on server #{@id} - length #{members.length}")

      # Don't bother with the rest of the method if it's not truly the last packet
      return unless @processed_chunk_members == @member_count

      LOGGER.debug("Finished chunking server #{@id}")

      # Reset everything to normal
      @chunked = true
      @processed_chunk_members = 0
    end

    # Updates the cached data with new data
    # @note For internal use only
    # @!visibility private
    def update_data(new_data)
      @name = new_data[:name] || new_data['name'] || @name
      @region = new_data[:region] || new_data['region'] || @region
      @icon_id = new_data[:icon] || new_data['icon'] || @icon_id
      @afk_timeout = new_data[:afk_timeout] || new_data['afk_timeout'].to_i || @afk_timeout

      @afk_channel_id = new_data[:afk_channel_id] || new_data['afk_channel_id'].to_i || @afk_channel.id

      begin
        @afk_channel = @bot.channel(@afk_channel_id, self) if @afk_channel_id.nonzero? && (!@afk_channel || @afk_channel_id != @afk_channel.id)
      rescue Discordrb::Errors::NoPermission
        LOGGER.debug("AFK channel #{@afk_channel_id} on server #{@id} is unreachable, setting to nil even though one exists")
        @afk_channel = nil
      end
    end

<<<<<<< HEAD
    # Updates the cached emoji data with new data
    # @note For internal use only
    # @!visibility private
    def update_emoji_data(new_data)
      @emoji = {}
      process_emoji(new_data['emojis'])
=======
    # Adds a channel to this server's cache
    # @note For internal use only
    # @!visibility private
    def add_channel(channel)
      @channels << channel
      @channels_by_id[channel.id] = channel
    end

    # Deletes a channel from this server's cache
    # @note For internal use only
    # @!visibility private
    def delete_channel(id)
      @channels.reject! { |e| e.id == id }
      @channels_by_id.delete(id)
>>>>>>> 4be59909
    end

    # The inspect method is overwritten to give more useful output
    def inspect
      "<Server name=#{@name} id=#{@id} large=#{@large} region=#{@region} owner=#{@owner} afk_channel_id=#{@afk_channel_id} afk_timeout=#{@afk_timeout}>"
    end

    private

    def update_server_data(new_data)
      API::Server.update(@bot.token, @id,
                         new_data[:name] || @name,
                         new_data[:region] || @region,
                         new_data[:icon_id] || @icon_id,
                         new_data[:afk_channel_id] || @afk_channel_id,
                         new_data[:afk_timeout] || @afk_timeout)
      update_data(new_data)
    end

    def process_roles(roles)
      # Create roles
      @roles = []
      @roles_by_id = {}

      return unless roles
      roles.each do |element|
        role = Role.new(element, @bot, self)
        @roles << role
        @roles_by_id[role.id] = role
      end
    end

    def process_emoji(emoji)
      return if emoji.empty?
      emoji.each do |element|
        new_emoji = Emoji.new(element, @bot, self)
        @emoji[new_emoji.id] = new_emoji
      end
    end

    def process_members(members)
      return unless members
      members.each do |element|
        member = Member.new(element, self, @bot)
        @members[member.id] = member
      end
    end

    def process_presences(presences)
      # Update user statuses with presence info
      return unless presences
      presences.each do |element|
        next unless element['user']
        user_id = element['user']['id'].to_i
        user = @members[user_id]
        if user
          user.status = element['status'].to_sym
          user.game = element['game'] ? element['game']['name'] : nil
        else
          LOGGER.warn "Rogue presence update! #{element['user']['id']} on #{@id}"
        end
      end
    end

    def process_channels(channels)
      @channels = []
      @channels_by_id = {}

      return unless channels
      channels.each do |element|
        channel = @bot.ensure_channel(element, self)
        @channels << channel
        @channels_by_id[channel.id] = channel
      end
    end

    def process_voice_states(voice_states)
      return unless voice_states
      voice_states.each do |element|
        update_voice_state(element)
      end
    end
  end

  # A colour (red, green and blue values). Used for role colours. If you prefer the American spelling, the alias
  # {ColorRGB} is also available.
  class ColourRGB
    # @return [Integer] the red part of this colour (0-255).
    attr_reader :red

    # @return [Integer] the green part of this colour (0-255).
    attr_reader :green

    # @return [Integer] the blue part of this colour (0-255).
    attr_reader :blue

    # @return [Integer] the colour's RGB values combined into one integer.
    attr_reader :combined

    # Make a new colour from the combined value.
    # @param combined [Integer] The colour's RGB values combined into one integer
    def initialize(combined)
      @combined = combined
      @red = (combined >> 16) & 0xFF
      @green = (combined >> 8) & 0xFF
      @blue = combined & 0xFF
    end
  end

  # Alias for the class {ColourRGB}
  ColorRGB = ColourRGB
end<|MERGE_RESOLUTION|>--- conflicted
+++ resolved
@@ -1945,17 +1945,6 @@
       process_roles(data['roles']) if server
     end
 
-    # Edit the name of the emoji. Requires manage_emojis.
-    # @param name [String] The new emoji name.
-    def name=(name)
-      @server.edit_emoji(@id, name)
-    end
-
-    # Deletes the emoji from the server. Requires manage_emojis.
-    def delete
-      @server.delete_emoji(@id)
-    end
-
     # @return [String] the layout to mention it (or have it used) in a message
     def mention
       "<:#{@name}:#{@id}>"
@@ -2517,35 +2506,6 @@
       update_server_data(afk_timeout: afk_timeout)
     end
 
-    # Adds a new custom emoji to the server.
-    # @param name [String] The name given to the new custom emoji.
-    # @param emoji [String, #read] A JPG file to be used as the avatar, either something readable (e. g. File Object) or as a data URL.
-    def add_emoji(name, emoji)
-      if emoji.respond_to? :read
-        # Set the file to binary mode if supported, so we don't get problems with Windows
-        emoji.binmode if emoji.respond_to?(:binmode)
-
-        emoji_string = 'data:image/jpg;base64,'
-        emoji_string += Base64.strict_encode64(emoji.read)
-        add_emoji(name, emoji_string)
-      else
-        API::Server.add_emoji(@bot.token, @id, emoji, name)
-      end
-    end
-
-    # Edits a custom emoji name on the server.
-    # @param emoji_id [Integer] The emoji id.
-    # @param name [String] The new name to be given to the emoji.
-    def edit_emoji(emoji_id, name)
-      API::Server.edit_emoji(@bot.token, @id, emoji_id, name)
-    end
-
-    # Deletes a custom emoji from the server.
-    # @param emoji_id [Integer] The emoji id.
-    def delete_emoji(emoji_id)
-      API::Server.delete_emoji(@bot.token, @id, emoji_id)
-    end
-
     # @return [true, false] whether this server has any emoji or not.
     def any_emoji?
       @emoji.any?
@@ -2591,14 +2551,6 @@
       end
     end
 
-<<<<<<< HEAD
-    # Updates the cached emoji data with new data
-    # @note For internal use only
-    # @!visibility private
-    def update_emoji_data(new_data)
-      @emoji = {}
-      process_emoji(new_data['emojis'])
-=======
     # Adds a channel to this server's cache
     # @note For internal use only
     # @!visibility private
@@ -2613,7 +2565,6 @@
     def delete_channel(id)
       @channels.reject! { |e| e.id == id }
       @channels_by_id.delete(id)
->>>>>>> 4be59909
     end
 
     # The inspect method is overwritten to give more useful output
